--- conflicted
+++ resolved
@@ -14,11 +14,6 @@
 	"net/http"
 	"net/url"
 
-<<<<<<< HEAD
-	"github.com/globalsign/mgo/bson"
-=======
-	"github.com/golang/glog"
->>>>>>> 27272c30
 	jsonresp "github.com/sylabs/json-resp"
 )
 
